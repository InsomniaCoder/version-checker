package app

import (
	"fmt"
	"os"
	"regexp"
	"strconv"
	"strings"
	"time"

	"github.com/spf13/cobra"
	"github.com/spf13/pflag"
	"k8s.io/cli-runtime/pkg/genericclioptions"
	cliflag "k8s.io/component-base/cli/flag"

	"github.com/jetstack/version-checker/pkg/api"
	"github.com/jetstack/version-checker/pkg/client"
	"github.com/jetstack/version-checker/pkg/client/selfhosted"
)

const (
	envPrefix = "VERSION_CHECKER"

	envACRUsername     = "ACR_USERNAME"
	envACRPassword     = "ACR_PASSWORD"      // #nosec G101
	envACRRefreshToken = "ACR_REFRESH_TOKEN" // #nosec G101
<<<<<<< HEAD
=======
	envACRJWKSURI      = "ACR_JWKS_URI"
>>>>>>> faa5ded4

	envDockerUsername = "DOCKER_USERNAME"
	envDockerPassword = "DOCKER_PASSWORD" // #nosec G101
	envDockerToken    = "DOCKER_TOKEN"    // #nosec G101

	envECRIamRoleArn      = "ECR_IAM_ROLE_ARN"
	envECRAccessKeyID     = "ECR_ACCESS_KEY_ID"     // #nosec G101
	envECRSecretAccessKey = "ECR_SECRET_ACCESS_KEY" // #nosec G101
	envECRSessionToken    = "ECR_SESSION_TOKEN"     // #nosec G101

	envGCRAccessToken = "GCR_TOKEN" // #nosec G101

	envGHCRAccessToken = "GHCR_TOKEN" // #nosec G101
	envGHCRHostname    = "GHCR_HOSTNAME"

	envQuayToken = "QUAY_TOKEN" // #nosec G101

	envSelfhostedPrefix    = "SELFHOSTED"
	envSelfhostedUsername  = "USERNAME"
	envSelfhostedPassword  = "PASSWORD"
	envSelfhostedHost      = "HOST"
	envSelfhostedBearer    = "TOKEN" // #nosec G101
	envSelfhostedTokenPath = "TOKEN_PATH"
	envSelfhostedInsecure  = "INSECURE"
	envSelfhostedCAPath    = "CA_PATH"
)

var (
	selfhostedHostReg     = regexp.MustCompile("^VERSION_CHECKER_SELFHOSTED_HOST_(.*)")
	selfhostedUsernameReg = regexp.MustCompile("^VERSION_CHECKER_SELFHOSTED_USERNAME_(.*)")
	selfhostedPasswordReg = regexp.MustCompile("^VERSION_CHECKER_SELFHOSTED_PASSWORD_(.*)")
	selfhostedTokenPath   = regexp.MustCompile("^VERSION_CHECKER_SELFHOSTED_TOKEN_PATH_(.*)")
	selfhostedTokenReg    = regexp.MustCompile("^VERSION_CHECKER_SELFHOSTED_TOKEN_(.*)")
	selfhostedCAPath      = regexp.MustCompile("^VERSION_CHECKER_SELFHOSTED_CA_PATH_(.*)")
	selfhostedInsecureReg = regexp.MustCompile("^VERSION_CHECKER_SELFHOSTED_INSECURE_(.*)")
)

// Options is a struct to hold options for the version-checker.
type Options struct {
	MetricsServingAddress string
	DefaultTestAll        bool
	CacheTimeout          time.Duration
	LogLevel              string

	PprofBindAddress        string
	GracefulShutdownTimeout time.Duration
	CacheSyncPeriod         time.Duration

	kubeConfigFlags *genericclioptions.ConfigFlags
	selfhosted      selfhosted.Options

	Client client.Options
}

func (o *Options) addFlags(cmd *cobra.Command) {
	var nfs cliflag.NamedFlagSets

	o.addAppFlags(nfs.FlagSet("App"))
	o.addAuthFlags(nfs.FlagSet("Auth"))
	o.kubeConfigFlags = genericclioptions.NewConfigFlags(true)
	o.kubeConfigFlags.AddFlags(nfs.FlagSet("Kubernetes"))

	usageFmt := "Usage:\n  %s\n"
	cmd.SetUsageFunc(func(cmd *cobra.Command) error {
		_, _ = fmt.Fprintf(cmd.OutOrStderr(), usageFmt, cmd.UseLine())
		cliflag.PrintSections(cmd.OutOrStderr(), nfs, 0)
		return nil
	})

	cmd.SetHelpFunc(func(cmd *cobra.Command, _ []string) {
		_, _ = fmt.Fprintf(cmd.OutOrStdout(), "%s\n\n"+usageFmt, cmd.Long, cmd.UseLine())
		cliflag.PrintSections(cmd.OutOrStdout(), nfs, 0)
	})

	fs := cmd.Flags()
	for _, f := range nfs.FlagSets {
		fs.AddFlagSet(f)
	}
}

func (o *Options) addAppFlags(fs *pflag.FlagSet) {
	fs.StringVarP(&o.MetricsServingAddress,
		"metrics-serving-address", "m", "0.0.0.0:8080",
		"Address to serve metrics on at the /metrics path.")

	fs.StringVarP(&o.PprofBindAddress,
		"pprof-serving-address", "", "",
		"Address to serve pprof on for profiling.")

	fs.BoolVarP(&o.DefaultTestAll,
		"test-all-containers", "a", false,
		"If enabled, all containers will be tested, unless they have the "+
			fmt.Sprintf(`annotation "%s/${my-container}=false".`, api.EnableAnnotationKey))

	fs.DurationVarP(&o.CacheTimeout,
		"image-cache-timeout", "c", time.Minute*30,
		"The time for an image version in the cache to be considered fresh. Images "+
			"will be rechecked after this interval.")

	fs.StringVarP(&o.LogLevel,
		"log-level", "v", "info",
		"Log level (debug, info, warn, error, fatal, panic).")

	fs.DurationVarP(&o.GracefulShutdownTimeout,
		"graceful-shutdown-timeout", "", 10*time.Second,
		"Time that the manager should wait for all controller to shutdown.")

	fs.DurationVarP(&o.CacheSyncPeriod,
		"cache-sync-period", "", 5*time.Hour,
		"The time in which all resources should be updated.")
}

func (o *Options) addAuthFlags(fs *pflag.FlagSet) {
	/// ACR
	fs.StringVar(&o.Client.ACR.Username,
		"acr-username", "",
		fmt.Sprintf(
			"Username to authenticate with azure container registry (%s_%s).",
			envPrefix, envACRUsername,
		))
	fs.StringVar(&o.Client.ACR.Password,
		"acr-password", "",
		fmt.Sprintf(
			"Password to authenticate with azure container registry (%s_%s).",
			envPrefix, envACRPassword,
		))
	fs.StringVar(&o.Client.ACR.RefreshToken,
		"acr-refresh-token", "",
		fmt.Sprintf(
			"Refresh token to authenticate with azure container registry. Cannot be used with "+
				"username/password (%s_%s).",
			envPrefix, envACRRefreshToken,
		))
	fs.StringVar(&o.Client.ACR.JWKSURI,
		"acr-jwks-uri", "",
		fmt.Sprintf(
			"JWKS URI to verify the JWT access token received. If left blank, JWT token will not be verified. (%s_%s)",
			envPrefix, envACRJWKSURI,
		))
	///

	// Docker
	fs.StringVar(&o.Client.Docker.Username,
		"docker-username", "",
		fmt.Sprintf(
			"Username to authenticate with docker registry (%s_%s).",
			envPrefix, envDockerUsername,
		))
	fs.StringVar(&o.Client.Docker.Password,
		"docker-password", "",
		fmt.Sprintf(
			"Password to authenticate with docker registry (%s_%s).",
			envPrefix, envDockerPassword,
		))
	fs.StringVar(&o.Client.Docker.Token,
		"docker-token", "",
		fmt.Sprintf(
			"Token to authenticate with docker registry. Cannot be used with "+
				"username/password (%s_%s).",
			envPrefix, envDockerToken,
		))
	///

	/// ECR
	fs.StringVar(&o.Client.ECR.IamRoleArn,
		"ecr-iam-role-arn", "",
		fmt.Sprintf(
			"IAM role ARN for read access to private registries, can not be used with access-key/secret-key/session-token (%s_%s).",
			envPrefix, envECRIamRoleArn,
		))
	fs.StringVar(&o.Client.ECR.AccessKeyID,
		"ecr-access-key-id", "",
		fmt.Sprintf(
			"ECR access key ID for read access to private registries (%s_%s).",
			envPrefix, envECRAccessKeyID,
		))
	fs.StringVar(&o.Client.ECR.SecretAccessKey,
		"ecr-secret-access-key", "",
		fmt.Sprintf(
			"ECR secret access key for read access to private registries (%s_%s).",
			envPrefix, envECRSecretAccessKey,
		))
	fs.StringVar(&o.Client.ECR.SessionToken,
		"ecr-session-token", "",
		fmt.Sprintf(
			"ECR session token for read access to private registries (%s_%s).",
			envPrefix, envECRSessionToken,
		))
	///

	/// GCR
	fs.StringVar(&o.Client.GCR.Token,
		"gcr-token", "",
		fmt.Sprintf(
			"Access token for read access to private GCR registries (%s_%s).",
			envPrefix, envGCRAccessToken,
		))
	///

	/// GHCR
	fs.StringVar(&o.Client.GHCR.Token,
		"gchr-token", "",
		fmt.Sprintf(
			"Personal Access token for read access to GHCR releases (%s_%s).",
			envPrefix, envGHCRAccessToken,
		))
	fs.StringVar(&o.Client.GHCR.Hostname,
		"gchr-hostname", "",
		fmt.Sprintf(
			"Override hostname for Github Enterprise instances (%s_%s).",
			envPrefix, envGHCRHostname,
		))
	///

	/// Quay
	fs.StringVar(&o.Client.Quay.Token,
		"quay-token", "",
		fmt.Sprintf(
			"Access token for read access to private Quay registries (%s_%s).",
			envPrefix, envQuayToken,
		))
	///

	/// Selfhosted
	fs.StringVar(&o.selfhosted.Username,
		"selfhosted-username", "",
		fmt.Sprintf(
			"Username is authenticate with a selfhosted registry (%s_%s).",
			envPrefix, envSelfhostedUsername,
		))
	fs.StringVar(&o.selfhosted.Password,
		"selfhosted-password", "",
		fmt.Sprintf(
			"Password is authenticate with a selfhosted registry (%s_%s).",
			envPrefix, envSelfhostedPassword,
		))
	fs.StringVar(&o.selfhosted.Bearer,
		"selfhosted-token", "",
		fmt.Sprintf(
			"Token to authenticate to a selfhosted registry. Cannot be used with "+
				"username/password (%s_%s).",
			envPrefix, envSelfhostedBearer,
		))
	fs.StringVar(&o.selfhosted.TokenPath,
		"selfhosted-token-path", "",
		fmt.Sprintf(
			"Override the default selfhosted registry's token auth path. "+
				"(%s_%s).",
			envPrefix, envSelfhostedTokenPath,
		))
	fs.StringVar(&o.selfhosted.Host,
		"selfhosted-registry-host", "",
		fmt.Sprintf(
			"Full host of the selfhosted registry. Include http[s] scheme (%s_%s)",
			envPrefix, envSelfhostedHost,
		))
	fs.StringVar(&o.selfhosted.Host,
		"selfhosted-registry-ca-path", "",
		fmt.Sprintf(
			"Absolute path to a PEM encoded x509 certificate chain. (%s_%s)",
			envPrefix, envSelfhostedCAPath,
		))
	fs.BoolVarP(&o.selfhosted.Insecure,
		"selfhosted-insecure", "", false,
		fmt.Sprintf(
			"Enable/Disable SSL Certificate Validation. WARNING: "+
				"THIS IS NOT RECOMMENDED AND IS INTENDED FOR DEBUGGING (%s_%s)",
			envPrefix, envSelfhostedInsecure,
		))
	///
}

func (o *Options) complete() {
	o.Client.Selfhosted = make(map[string]*selfhosted.Options)

	envs := os.Environ()
	for _, opt := range []struct {
		key    string
		assign *string
	}{
		{envACRUsername, &o.Client.ACR.Username},
		{envACRPassword, &o.Client.ACR.Password},
		{envACRRefreshToken, &o.Client.ACR.RefreshToken},
		{envACRJWKSURI, &o.Client.ACR.JWKSURI},

		{envDockerUsername, &o.Client.Docker.Username},
		{envDockerPassword, &o.Client.Docker.Password},
		{envDockerToken, &o.Client.Docker.Token},

		{envECRIamRoleArn, &o.Client.ECR.IamRoleArn},
		{envECRAccessKeyID, &o.Client.ECR.AccessKeyID},
		{envECRSessionToken, &o.Client.ECR.SessionToken},
		{envECRSecretAccessKey, &o.Client.ECR.SecretAccessKey},

		{envGCRAccessToken, &o.Client.GCR.Token},

		{envGHCRAccessToken, &o.Client.GHCR.Token},
		{envGHCRHostname, &o.Client.GHCR.Hostname},

		{envQuayToken, &o.Client.Quay.Token},
	} {
		for _, env := range envs {
			if o.assignEnv(env, opt.key, opt.assign) {
				break
			}
		}
	}

	o.assignSelfhosted(envs)
}

func (o *Options) assignEnv(env, key string, assign *string) bool {
	pair := strings.SplitN(env, "=", 2)
	if len(pair) < 2 {
		return false
	}

	if envPrefix+"_"+key == pair[0] && len(*assign) == 0 {
		*assign = pair[1]
		return true
	}

	return false
}

func (o *Options) assignSelfhosted(envs []string) {
	if o.Client.Selfhosted == nil {
		o.Client.Selfhosted = make(map[string]*selfhosted.Options)
	}

	initOptions := func(name string) {
		if o.Client.Selfhosted[name] == nil {
			o.Client.Selfhosted[name] = new(selfhosted.Options)
		}
	}

	regexActions := map[*regexp.Regexp]func(matches []string, value string){
		selfhostedHostReg: func(matches []string, value string) {
			initOptions(matches[1])
			o.Client.Selfhosted[matches[1]].Host = value
		},
		selfhostedUsernameReg: func(matches []string, value string) {
			initOptions(matches[1])
			o.Client.Selfhosted[matches[1]].Username = value
		},
		selfhostedPasswordReg: func(matches []string, value string) {
			initOptions(matches[1])
			o.Client.Selfhosted[matches[1]].Password = value
		},
		selfhostedTokenPath: func(matches []string, value string) {
			initOptions(matches[1])
			o.Client.Selfhosted[matches[1]].TokenPath = value
		},
		selfhostedTokenReg: func(matches []string, value string) {
			initOptions(matches[1])
			o.Client.Selfhosted[matches[1]].Bearer = value
		},
		selfhostedInsecureReg: func(matches []string, value string) {
			initOptions(matches[1])
			if val, err := strconv.ParseBool(value); err == nil {
				o.Client.Selfhosted[matches[1]].Insecure = val
			}
		},
		selfhostedCAPath: func(matches []string, value string) {
			initOptions(matches[1])
			o.Client.Selfhosted[matches[1]].CAPath = value
		},
	}

	for _, env := range envs {
		pair := strings.SplitN(env, "=", 2)
		if len(pair) != 2 || len(pair[1]) == 0 {
			continue
		}

		key := strings.ToUpper(pair[0])
		value := pair[1]

		for regex, action := range regexActions {
			if matches := regex.FindStringSubmatch(key); len(matches) == 2 {
				action(matches, value)
				break
			}
		}
	}

	if len(o.selfhosted.Host) > 0 {
		o.Client.Selfhosted[o.selfhosted.Host] = &o.selfhosted
	}
}<|MERGE_RESOLUTION|>--- conflicted
+++ resolved
@@ -24,10 +24,7 @@
 	envACRUsername     = "ACR_USERNAME"
 	envACRPassword     = "ACR_PASSWORD"      // #nosec G101
 	envACRRefreshToken = "ACR_REFRESH_TOKEN" // #nosec G101
-<<<<<<< HEAD
-=======
 	envACRJWKSURI      = "ACR_JWKS_URI"
->>>>>>> faa5ded4
 
 	envDockerUsername = "DOCKER_USERNAME"
 	envDockerPassword = "DOCKER_PASSWORD" // #nosec G101
