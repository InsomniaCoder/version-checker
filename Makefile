BINDIR ?= $(CURDIR)/bin
ARCH   ?= amd64

help:  ## display this help
	@awk 'BEGIN {FS = ":.*##"; printf "\nUsage:\n  make \033[36m<target>\033[0m\n\nTargets:\n"} /^[a-zA-Z0-9_-]+:.*?##/ { printf "  \033[36m%-20s\033[0m %s\n", $$1, $$2 }' $(MAKEFILE_LIST)

.PHONY: help build image all clean

deps: ## Download all Dependencies
	go mod download

test: deps ## test version-checker
	go test ./... -coverprofile=coverage.out

$(BINDIR):
	mkdir -p $(BINDIR)

build: deps $(BINDIR) ## build version-checker
	CGO_ENABLED=0 go build -o ./bin/version-checker ./cmd/.

verify: test build ## tests and builds version-checker

image: ## build docker image
<<<<<<< HEAD
	GOARCH=$(ARCH) GOOS=linux CGO_ENABLED=0 go build -o ./bin/version-checker-linux ./cmd/.
	docker build -t quay.io/jetstack/version-checker:v0.2.4 .
=======
	docker build -t quay.io/jetstack/version-checker:v0.2.2 .
>>>>>>> c4679da0

clean: ## clean up created files
	rm -rf \
		$(BINDIR)

all: test build image ## runs test, build and image<|MERGE_RESOLUTION|>--- conflicted
+++ resolved
@@ -21,12 +21,8 @@
 verify: test build ## tests and builds version-checker
 
 image: ## build docker image
-<<<<<<< HEAD
 	GOARCH=$(ARCH) GOOS=linux CGO_ENABLED=0 go build -o ./bin/version-checker-linux ./cmd/.
 	docker build -t quay.io/jetstack/version-checker:v0.2.4 .
-=======
-	docker build -t quay.io/jetstack/version-checker:v0.2.2 .
->>>>>>> c4679da0
 
 clean: ## clean up created files
 	rm -rf \
