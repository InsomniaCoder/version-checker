--- conflicted
+++ resolved
@@ -128,32 +128,6 @@
 	).Set(float64(time.Now().Unix()))
 }
 
-<<<<<<< HEAD
-func (m *Metrics) CleanUpMetrics(namespace, pod string) (total int) {
-	total += m.containerImageDuration.DeletePartialMatch(
-		m.buildPartialLabels(namespace, pod),
-	)
-	total += m.containerImageChecked.DeletePartialMatch(
-		m.buildPartialLabels(namespace, pod),
-	)
-
-	total += m.containerImageChecked.DeletePartialMatch(
-		m.buildPartialLabels(namespace, pod),
-	)
-	total += m.containerImageErrors.DeletePartialMatch(
-		m.buildPartialLabels(namespace, pod),
-	)
-	return total
-}
-
-func (m *Metrics) RemoveImage(namespace, pod, container, containerType string) {
-	m.mu.Lock()
-	defer m.mu.Unlock()
-
-	total := m.CleanUpMetrics(namespace, pod)
-
-	m.log.Infof("Removed %d metrics for image %s/%s/%s", total, namespace, pod, container)
-=======
 func (m *Metrics) RemoveImage(namespace, pod, container, containerType string) {
 	m.mu.Lock()
 	defer m.mu.Unlock()
@@ -167,16 +141,12 @@
 	total += m.containerImageErrors.DeletePartialMatch(labels)
 
 	m.log.Infof("Removed %d metrics for image %s/%s/%s (%s)", total, namespace, pod, container, containerType)
->>>>>>> 48fdcf84
 }
 
 func (m *Metrics) RemovePod(namespace, pod string) {
 	m.mu.Lock()
 	defer m.mu.Unlock()
 
-<<<<<<< HEAD
-	total := m.CleanUpMetrics(namespace, pod)
-=======
 	total := 0
 	total += m.containerImageVersion.DeletePartialMatch(
 		buildPodPartialLabels(namespace, pod),
@@ -191,7 +161,6 @@
 		buildPodPartialLabels(namespace, pod),
 	)
 
->>>>>>> 48fdcf84
 	m.log.Infof("Removed %d metrics for pod %s/%s", total, namespace, pod)
 }
 
