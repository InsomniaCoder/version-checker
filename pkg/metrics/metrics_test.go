package metrics

import (
	"context"
	"fmt"
	"testing"
	"time"

	"github.com/sirupsen/logrus"
	"github.com/stretchr/testify/assert"
	"github.com/stretchr/testify/require"

	"k8s.io/apimachinery/pkg/runtime"
	"sigs.k8s.io/controller-runtime/pkg/client/fake"

	"github.com/prometheus/client_golang/prometheus"
	"github.com/prometheus/client_golang/prometheus/testutil"

	corev1 "k8s.io/api/core/v1"
	metav1 "k8s.io/apimachinery/pkg/apis/meta/v1"
	types "k8s.io/apimachinery/pkg/types"
)

var fakek8s = fake.NewFakeClient()

func TestCache(t *testing.T) {
	m := New(logrus.NewEntry(logrus.New()), prometheus.NewRegistry(), fakek8s)

	// Lets add some Images/Metrics...
	for i, typ := range []string{"init", "container"} {
		version := fmt.Sprintf("0.1.%d", i)
		m.AddImage("namespace", "pod", "container", typ, "url", true, version, version)
	}

	// Check and ensure that the metrics are available...
	for i, typ := range []string{"init", "container"} {
		version := fmt.Sprintf("0.1.%d", i)
		mt, _ := m.containerImageVersion.GetMetricWith(
<<<<<<< HEAD
			m.buildLabels("namespace", "pod", "container", typ, "url", version, version),
=======
			m.buildFullLabels("namespace", "pod", "container", typ, "url", version, version),
>>>>>>> faa5ded4
		)
		count := testutil.ToFloat64(mt)
		assert.Equal(t, count, float64(1), "Expected to get a metric for containerImageVersion")
	}

	// as well as the lastUpdated...
	for _, typ := range []string{"init", "container"} {
		mt, err := m.containerImageChecked.GetMetricWith(m.buildLastUpdatedLabels("namespace", "pod", "container", typ, "url"))
		require.NoError(t, err)
		count := testutil.ToFloat64(mt)
		assert.GreaterOrEqual(t, count, float64(time.Now().Unix()))
	}

	// Remove said metrics...
	for _, typ := range []string{"init", "container"} {
		m.RemoveImage("namespace", "pod", "container", typ)
	}
	// Ensure metrics and values return 0
	for i, typ := range []string{"init", "container"} {
		version := fmt.Sprintf("0.1.%d", i)
		mt, _ := m.containerImageVersion.GetMetricWith(
<<<<<<< HEAD
			m.buildLabels("namespace", "pod", "container", typ, "url", version, version),
		)
		count := testutil.ToFloat64(mt)
		assert.Equal(t, count, float64(0), "Expected NOT to get a metric for containerImageVersion")
=======
			m.buildFullLabels("namespace", "pod", "container", typ, "url", version, version),
		)
		count := testutil.ToFloat64(mt)
		assert.Equal(t, count, float64(0), "Expected NOT to get a metric for containerImageVersion")
	}
	// And the Last Updated is removed too
	for _, typ := range []string{"init", "container"} {
		mt, err := m.containerImageChecked.GetMetricWith(m.buildLastUpdatedLabels("namespace", "pod", "container", typ, "url"))
		require.NoError(t, err)
		count := testutil.ToFloat64(mt)
		assert.Equal(t, count, float64(0), "Expected to get a metric for containerImageChecked")
>>>>>>> faa5ded4
	}
}

// TestErrorsReporting verifies that the error metric increments correctly
func TestErrorsReporting(t *testing.T) {
	m := New(logrus.NewEntry(logrus.New()), prometheus.NewRegistry(), fakek8s)

	// Reset the metrics before testing
	m.containerImageErrors.Reset()

	testCases := []struct {
		namespace string
		pod       string
		container string
		image     string
		expected  int
	}{
		{"namespace", "pod", "container", "url", 1},
		{"namespace", "pod", "container", "url", 2},
		{"namespace2", "pod2", "container2", "url2", 1},
	}

	for i, tc := range testCases {
		t.Run(fmt.Sprintf("Case %d", i+1), func(t *testing.T) {
			err := fakek8s.DeleteAllOf(context.Background(), &corev1.Pod{})
			require.NoError(t, err)

			// We need to ensure that the pod Exists!
			err = fakek8s.Create(context.Background(), &corev1.Pod{
				ObjectMeta: metav1.ObjectMeta{Name: tc.pod, Namespace: tc.namespace},
				Spec:       corev1.PodSpec{Containers: []corev1.Container{{Name: tc.container, Image: tc.image}}},
			})
			require.NoError(t, err)

			// Report an error
			m.ReportError(tc.namespace, tc.pod, tc.container, tc.image)

			// Retrieve metric
			metric, err := m.containerImageErrors.GetMetricWith(prometheus.Labels{
				"namespace": tc.namespace,
				"pod":       tc.pod,
				"container": tc.container,
				"image":     tc.image,
			})
			require.NoError(t, err, "Failed to get metric with labels")

			// Validate metric count
			fetchErrorCount := testutil.ToFloat64(metric)
			assert.Equal(t, float64(tc.expected), fetchErrorCount, "Expected error count to increment correctly")
		})
	}
}

func Test_Metrics_SkipOnDeletedPod(t *testing.T) {
	scheme := runtime.NewScheme()
	_ = corev1.AddToScheme(scheme)

	// Step 1: Create fake client with Pod
	pod := &corev1.Pod{
		ObjectMeta: metav1.ObjectMeta{
			Name:      "mypod",
			Namespace: "default",
			UID:       types.UID("test-uid"),
		},
	}
	client := fake.NewClientBuilder().WithScheme(scheme).WithObjects(pod).Build()

	// Step 2: Create Metrics with fake registry
	reg := prometheus.NewRegistry()
	log := logrus.NewEntry(logrus.New())
	metrics := New(log, reg, client)

	// verify Pod exists!
	require.True(t,
		metrics.PodExists(context.Background(), "default", "mypod"),
		"Pod should exist at this point!",
	)

	// Register some metrics....
	metrics.RegisterImageDuration("default", "mypod", "mycontainer", "nginx:latest", time.Now())

	// Step 3: Simulate a Delete occuring, Whilst still Reconciling...
	_ = client.Delete(context.Background(), pod)
	metrics.RemovePod("default", "mypod")

	// Step 4: Validate that all metrics have been removed...
	metricFamilies, err := reg.Gather()
	assert.NoError(t, err)
	for _, mf := range metricFamilies {
		assert.NotContains(t, *mf.Name, "is_latest_version", "Should not have been found: %+v", mf)
		assert.NotContains(t, *mf.Name, "image_lookup_duration", "Should not have been found: %+v", mf)
		assert.NotContains(t, *mf.Name, "image_failures_total", "Should not have been found: %+v", mf)
	}

	// Register Error _after_ sync has completed!
	metrics.ReportError("default", "mypod", "mycontianer", "nginx:latest")

	// Step 5: Attempt to register metrics (should not register anything)
	require.False(t,
		metrics.PodExists(context.Background(), "default", "mypod"),
		"Pod should NOT exist at this point!",
	)

	metrics.RegisterImageDuration("default", "mypod", "mycontainer", "nginx:latest", time.Now())
	metrics.ReportError("default", "mypod", "mycontianer", "nginx:latest")

	// Step 6: Gather metrics and assert none were registered
	metricFamilies, err = reg.Gather()
	assert.NoError(t, err)
	for _, mf := range metricFamilies {
		assert.NotContains(t, *mf.Name, "is_latest_version", "Should not have been found: %+v", mf)
		assert.NotContains(t, *mf.Name, "image_lookup_duration", "Should not have been found: %+v", mf)
		assert.NotContains(t, *mf.Name, "image_failures_total", "Should not have been found: %+v", mf)
	}
}<|MERGE_RESOLUTION|>--- conflicted
+++ resolved
@@ -36,11 +36,7 @@
 	for i, typ := range []string{"init", "container"} {
 		version := fmt.Sprintf("0.1.%d", i)
 		mt, _ := m.containerImageVersion.GetMetricWith(
-<<<<<<< HEAD
-			m.buildLabels("namespace", "pod", "container", typ, "url", version, version),
-=======
 			m.buildFullLabels("namespace", "pod", "container", typ, "url", version, version),
->>>>>>> faa5ded4
 		)
 		count := testutil.ToFloat64(mt)
 		assert.Equal(t, count, float64(1), "Expected to get a metric for containerImageVersion")
@@ -62,12 +58,6 @@
 	for i, typ := range []string{"init", "container"} {
 		version := fmt.Sprintf("0.1.%d", i)
 		mt, _ := m.containerImageVersion.GetMetricWith(
-<<<<<<< HEAD
-			m.buildLabels("namespace", "pod", "container", typ, "url", version, version),
-		)
-		count := testutil.ToFloat64(mt)
-		assert.Equal(t, count, float64(0), "Expected NOT to get a metric for containerImageVersion")
-=======
 			m.buildFullLabels("namespace", "pod", "container", typ, "url", version, version),
 		)
 		count := testutil.ToFloat64(mt)
@@ -79,7 +69,6 @@
 		require.NoError(t, err)
 		count := testutil.ToFloat64(mt)
 		assert.Equal(t, count, float64(0), "Expected to get a metric for containerImageChecked")
->>>>>>> faa5ded4
 	}
 }
 
@@ -149,7 +138,7 @@
 
 	// Step 2: Create Metrics with fake registry
 	reg := prometheus.NewRegistry()
-	log := logrus.NewEntry(logrus.New())
+	log = logrus.NewEntry(logrus.New())
 	metrics := New(log, reg, client)
 
 	// verify Pod exists!
